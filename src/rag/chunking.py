from typing import List, Dict, Any
import re
from interfaces import ChunkingInterface, Chunk
import logging

logger = logging.getLogger(__name__)


class FixedSizeChunking(ChunkingInterface):
    """Fixed-size chunking strategy"""

    def __init__(self, config: Dict[str, Any]):
        self.chunk_size = config.get('chunk_size', 1000)
        self.chunk_overlap = config.get('chunk_overlap', 200)
        self.separator = config.get('separator', '\n')

        logger.info(f"Fixed-size chunking: size={self.chunk_size}, overlap={self.chunk_overlap}")

    def chunk_documents(self, documents: List[Dict[str, Any]]) -> List[Chunk]:
        """Chunk a list of documents"""
        all_chunks = []
        chunk_id = 0

        for doc in documents:
            doc_chunks = self.chunk(doc['text'], doc.get('metadata', {}), chunk_id)
            all_chunks.extend(doc_chunks)
            chunk_id += len(doc_chunks)

        return all_chunks

    def chunk(self, text: str, metadata: Dict[str, Any] = None, start_id: int = 0) -> List[Chunk]:
        """Split text into fixed-size chunks with overlap"""
        if not text:
            return []

        chunks = []
        start = 0
        chunk_id = start_id

        while start < len(text):
            end = start + self.chunk_size

            # Extract chunk text
            chunk_text = text[start:end]

            # Create chunk with metadata
            chunk = Chunk(
                id=f"chunk_{chunk_id}",
                text=chunk_text,
                metadata={
                    'start_pos': start,
                    'end_pos': end,
                    'chunk_size': len(chunk_text),
                    'overlap': self.chunk_overlap if start > 0 else 0,
                    **(metadata or {})
                }
            )

            chunks.append(chunk)
            chunk_id += 1

            # Move to next chunk with overlap
            start = end - self.chunk_overlap

            # Avoid infinite loop for very short texts
            if start >= len(text):
                break

        logger.debug(f"Created {len(chunks)} chunks from text of length {len(text)}")
        return chunks

    def get_chunking_info(self) -> Dict[str, Any]:
        return {
            'name': 'fixed-size-chunking',
            'strategy': 'fixed_size',
            'chunk_size': self.chunk_size,
            'chunk_overlap': self.chunk_overlap,
            'separator': self.separator
        }


class SemanticChunking(ChunkingInterface):
    """Semantic chunking strategy that tries to split at natural boundaries"""

    def __init__(self, config: Dict[str, Any]):
        self.min_chunk_size = config.get('min_chunk_size', 500)
        self.max_chunk_size = config.get('max_chunk_size', 1500)
        self.separator = config.get('separator', '\n\n')

        logger.info(f"Semantic chunking: min={self.min_chunk_size}, max={self.max_chunk_size}")

    def chunk_documents(self, documents: List[Dict[str, Any]]) -> List[Chunk]:
        """Chunk a list of documents"""
        all_chunks = []
        chunk_id = 0

        for doc in documents:
            doc_chunks = self.chunk(doc['text'], doc.get('metadata', {}), chunk_id)
            all_chunks.extend(doc_chunks)
            chunk_id += len(doc_chunks)

        return all_chunks

    def chunk(self, text: str, metadata: Dict[str, Any] = None, start_id: int = 0) -> List[Chunk]:
        """Split text at natural boundaries while respecting size constraints"""
        if not text:
            return []

        # Split by double newlines (paragraphs)
        paragraphs = text.split(self.separator)
        chunks = []
        current_chunk = ""
        current_metadata = metadata or {}
        chunk_id = start_id

        for i, paragraph in enumerate(paragraphs):
            paragraph = paragraph.strip()
            if not paragraph:
                continue

            # Check if adding this paragraph would exceed max size
            if len(current_chunk) + len(paragraph) > self.max_chunk_size and current_chunk:
                # Save current chunk if it meets minimum size
                if len(current_chunk) >= self.min_chunk_size:
                    chunk = Chunk(
                        id=f"chunk_{chunk_id}",
                        text=current_chunk.strip(),
                        metadata={
                            'paragraphs': i,
                            'chunk_size': len(current_chunk),
                            **(current_metadata or {})
                        }
                    )
                    chunks.append(chunk)
                    chunk_id += 1

                # Start new chunk
                current_chunk = paragraph
            else:
                # Add to current chunk
                if current_chunk:
                    current_chunk += "\n\n" + paragraph
                else:
                    current_chunk = paragraph

        # Add final chunk if it meets minimum size
        if current_chunk and len(current_chunk) >= self.min_chunk_size:
            chunk = Chunk(
                id=f"chunk_{chunk_id}",
                text=current_chunk.strip(),
                metadata={
                    'paragraphs': len(paragraphs),
                    'chunk_size': len(current_chunk),
                    **(current_metadata or {})
                }
            )
            chunks.append(chunk)

        logger.debug(f"Created {len(chunks)} semantic chunks from text of length {len(text)}")
        return chunks

    def get_chunking_info(self) -> Dict[str, Any]:
        return {
            'name': 'semantic-chunking',
            'strategy': 'semantic',
            'min_chunk_size': self.min_chunk_size,
            'max_chunk_size': self.max_chunk_size,
            'separator': self.separator
        }


class RecursiveChunking(ChunkingInterface):
<<<<<<< HEAD
    """
    Beschreibung hier
    """
    pass # HIER DURCH CODE ERSETZEN
=======
    """Recursive chunking strategy that tries multiple separators in hierarchical order"""

    def __init__(self, config: Dict[str, Any]):
        self.chunk_size = config.get('chunk_size', 1000)
        self.chunk_overlap = config.get('chunk_overlap', 100)
        self.separators = config.get('separators', ['\n\n', '\n', '. ', ' '])

    def chunk_documents(self, documents: List[Dict[str, Any]]) -> List[Chunk]:
        """Chunk a list of documents"""
        all_chunks = []
        chunk_id = 0

        for doc in documents:
            doc_chunks = self.chunk(doc['text'], doc.get('metadata', {}), chunk_id)
            all_chunks.extend(doc_chunks)
            chunk_id += len(doc_chunks)

        return all_chunks

    def chunk(self, text: str, metadata: Dict[str, Any] = None, start_id: int = 0) -> List[Chunk]:
        """Recursively split text using hierarchical separators"""
        if not text:
            return []

        splits = self._split_text(text)
        chunks = []

        for i, split in enumerate(splits):
            if split.strip():
                chunk = Chunk(
                    id=f"chunk_{start_id + i}",
                    text=split.strip(),
                    metadata={'chunk_size': len(split), **(metadata or {})}
                )
                chunks.append(chunk)

        return chunks

    def _split_text(self, text: str) -> List[str]:
        """Split text recursively using separators"""
        if len(text) <= self.chunk_size:
            return [text]

        # Try each separator
        for sep in self.separators:
            if sep in text:
                parts = text.split(sep)
                chunks = []
                current = ""

                for part in parts:
                    test = current + sep + part if current else part

                    if len(test) <= self.chunk_size:
                        current = test
                    else:
                        if current:
                            chunks.append(current)
                            # Add overlap
                            if self.chunk_overlap and len(current) > self.chunk_overlap:
                                current = current[-self.chunk_overlap:] + sep + part
                            else:
                                current = part
                        else:
                            # Part too big, split recursively
                            chunks.extend(self._split_text(part))
                            current = ""

                if current:
                    chunks.append(current)
                return chunks

        # Force split if no separators work
        chunks = []
        for i in range(0, len(text), self.chunk_size - self.chunk_overlap):
            chunks.append(text[i:i + self.chunk_size])
        return chunks

    def get_chunking_info(self) -> Dict[str, Any]:
        return {
            'name': 'recursive-chunking',
            'strategy': 'recursive',
            'chunk_size': self.chunk_size,
            'chunk_overlap': self.chunk_overlap,
            'separators': self.separators
        }
>>>>>>> 4e74295b


class ChunkingFactory:
    """Factory for creating chunking instances based on configuration"""

    @staticmethod
    def create_chunking(config: Dict[str, Any]) -> ChunkingInterface:
        """Create chunking instance based on configuration"""
        chunking_type = config.get('type', 'fixed-size')

        if chunking_type == 'fixed-size':
            return FixedSizeChunking(config)
        elif chunking_type == 'semantic':
            return SemanticChunking(config)
        elif chunking_type == 'recursive':
            return RecursiveChunking(config)
        else:
            raise ValueError(f"Unknown chunking type: {chunking_type}")<|MERGE_RESOLUTION|>--- conflicted
+++ resolved
@@ -170,12 +170,6 @@
 
 
 class RecursiveChunking(ChunkingInterface):
-<<<<<<< HEAD
-    """
-    Beschreibung hier
-    """
-    pass # HIER DURCH CODE ERSETZEN
-=======
     """Recursive chunking strategy that tries multiple separators in hierarchical order"""
 
     def __init__(self, config: Dict[str, Any]):
@@ -262,7 +256,6 @@
             'chunk_overlap': self.chunk_overlap,
             'separators': self.separators
         }
->>>>>>> 4e74295b
 
 
 class ChunkingFactory:
